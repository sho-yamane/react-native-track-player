<<<<<<< HEAD
﻿# react-native-track-player [![npm](https://img.shields.io/npm/v/react-native-track-player.svg)](https://www.npmjs.com/package/react-native-track-player) [![Chat](https://badges.gitter.im/react-native-track-player/gitter.png)](https://gitter.im/react-native-track-player/Support)

An all-in-one module that provides audio playback, external media controls, chromecast support and background mode.
=======
﻿[![npm](https://img.shields.io/npm/v/react-native-track-player.svg)](https://www.npmjs.com/package/react-native-track-player) [![Chat](https://badges.gitter.im/react-native-track-player/gitter.png)](https://gitter.im/react-native-track-player/Support)
# react-native-track-player

A fully fledged audio module created for music apps. Provides audio playback, external media controls, chromecast support, background mode and more!
>>>>>>> 4cc97a7f

---

* [Installation](https://github.com/Guichaguri/react-native-track-player/wiki/Installation)
* [Getting Started](https://github.com/Guichaguri/react-native-track-player/wiki/API)
* [Documentation](https://github.com/Guichaguri/react-native-track-player/wiki/Documentation)
* [Platform Support](https://github.com/Guichaguri/react-native-track-player/wiki/Platform-Support)
* [Cast Integration](https://github.com/Guichaguri/react-native-track-player/wiki/Cast-Integration)
* [Car Integration](https://github.com/Guichaguri/react-native-track-player/wiki/Car-Integration)
* [Background Mode](https://github.com/Guichaguri/react-native-track-player/wiki/Background-Mode)
* [Build Preferences](https://github.com/Guichaguri/react-native-track-player/wiki/Build-Preferences)

## Features

* **Lightweight** - Optimized to use the least amount of resources according to your needs
<<<<<<< HEAD
* **Media Controls support** - Control the app from a bluetooth device, the lockscreen, a notification, a smartwatch or even a car
* **Local or network, files or streams** - It doesn't matter where the media belongs, we've got you covered
* **Chromecast support** - Seamlessly switch to any Google Cast compatible device, supporting custom media receivers
* **Adaptive bitrate streaming support** - Optional support for DASH, HLS or SmoothStreaming
* **Caching support** - Cache media files to play them again without an internet connection
* **Background support** - Keep playing audio even after the app is closed
=======
* **Feels native** - As everything is built together, it follows the same design principles as real music apps do
* **Multi-platform** - Supports Android, iOS and Windows
* **Media Controls support** - Provides events for controlling the app from a bluetooth device, the lockscreen, a notification, a smartwatch or even a car
* **Local or network, files or streams** - It doesn't matter where the media belongs, we've got you covered
* **Chromecast support** - Seamlessly switch to any Google Cast compatible device, supporting custom media receivers
* **Adaptive bitrate streaming support** - Support for DASH, HLS or SmoothStreaming
* **Caching support** - Cache media files to play them again without an internet connection
* **Background support** - Keep playing audio even after the app is in background
>>>>>>> 4cc97a7f
* **Fully Customizable** - Even the notification icons are customizable!

## Platform Support

| Feature | Android | iOS | Windows |
<<<<<<< HEAD
| ------- | ------- | --- | ------- |
| Load from the app bundle | ✓ | ✓ | ✓ |
| Load from the network | ✓ | ✓ | ✓ |
| Load from the file system | ✗ | ✗ | ✗ |
=======
| ------- | :-----: | :-: | :-----: |
| Load from the app bundle | ✓ | ✓ | ✓ |
| Load from the network | ✓ | ✓ | ✓ |
| Load from the file system | ✓ | ✓ | ✓ |
>>>>>>> 4cc97a7f
| Adaptive Bitrate Streaming | ✓ | ✗ | ✓ |
| Play/Pause/Stop/Reset | ✓ | ✓ | ✓ |
| Seeking/Volume | ✓ | ✓ | ✓ |
| Remote Media Controls | ✓ | ✓ | ✓ |
| Caching | ✓ | ✗ | ✗ |
| Events | ✓ | ✓ | ✓ |
| Background Mode | ✓ | ✓ | ✓ |
<<<<<<< HEAD
| Google Cast | ✓ | ✗ | ✗ |
=======
| Casting | ✓ | ✗ | ✗ |
>>>>>>> 4cc97a7f

Check [Platform Support](https://github.com/Guichaguri/react-native-track-player/wiki/Platform-Support) for more information.

## Why another music module?
After trying to team up modules like `react-native-sound`, `react-native-music-controls` and `react-native-google-cast`, I've noticed that their structure and the way should be tied together can cause a lot problems (mainly on Android). Those can heavily affect the app stability and user experience.

All audio modules (like `react-native-sound`) don't play in a separated service on Android, which should **only** be used for simple audio tracks in foreground (such as sound effects, voice messages, etc)

`react-native-music-controls` is meant for apps using those audio modules, although it has a few problems due to how the audio is not directly tied to the controls, it can be pretty useful for casting (such as Chromecast)

`react-native-google-cast` works pretty well and also supports custom receivers, but it has fewer player controls, it's harder to integrate and still uses the Cast SDK v2

## Example

If you want to get started with this module, check the [API](https://github.com/Guichaguri/react-native-track-player/wiki/API) page.
If you want detailed information about the API, check the [Documentation](https://github.com/Guichaguri/react-native-track-player/wiki/Documentation).
```javascript
import TrackPlayer from 'react-native-track-player';

// Creates the player
TrackPlayer.setupPlayer().then(() => {

    // Adds a track to the queue
    await TrackPlayer.add({
        id: 'trackId',
        url: require('track.mp3'),
        title: 'Track Title',
        artist: 'Track Artist',
        artwork: require('track.png')
    });

    // Starts playing it
    TrackPlayer.play();

});
<<<<<<< HEAD
```
=======
```

## Maintainers
* Android: [Guilherme Chaguri](https://github.com/Guichaguri)
* iOS: [David Chavez](https://github.com/dcvz)
* Windows: [Guilherme Chaguri](https://github.com/Guichaguri)
>>>>>>> 4cc97a7f
<|MERGE_RESOLUTION|>--- conflicted
+++ resolved
@@ -1,13 +1,7 @@
-<<<<<<< HEAD
-﻿# react-native-track-player [![npm](https://img.shields.io/npm/v/react-native-track-player.svg)](https://www.npmjs.com/package/react-native-track-player) [![Chat](https://badges.gitter.im/react-native-track-player/gitter.png)](https://gitter.im/react-native-track-player/Support)
-
-An all-in-one module that provides audio playback, external media controls, chromecast support and background mode.
-=======
 ﻿[![npm](https://img.shields.io/npm/v/react-native-track-player.svg)](https://www.npmjs.com/package/react-native-track-player) [![Chat](https://badges.gitter.im/react-native-track-player/gitter.png)](https://gitter.im/react-native-track-player/Support)
 # react-native-track-player
 
 A fully fledged audio module created for music apps. Provides audio playback, external media controls, chromecast support, background mode and more!
->>>>>>> 4cc97a7f
 
 ---
 
@@ -23,14 +17,6 @@
 ## Features
 
 * **Lightweight** - Optimized to use the least amount of resources according to your needs
-<<<<<<< HEAD
-* **Media Controls support** - Control the app from a bluetooth device, the lockscreen, a notification, a smartwatch or even a car
-* **Local or network, files or streams** - It doesn't matter where the media belongs, we've got you covered
-* **Chromecast support** - Seamlessly switch to any Google Cast compatible device, supporting custom media receivers
-* **Adaptive bitrate streaming support** - Optional support for DASH, HLS or SmoothStreaming
-* **Caching support** - Cache media files to play them again without an internet connection
-* **Background support** - Keep playing audio even after the app is closed
-=======
 * **Feels native** - As everything is built together, it follows the same design principles as real music apps do
 * **Multi-platform** - Supports Android, iOS and Windows
 * **Media Controls support** - Provides events for controlling the app from a bluetooth device, the lockscreen, a notification, a smartwatch or even a car
@@ -39,23 +25,15 @@
 * **Adaptive bitrate streaming support** - Support for DASH, HLS or SmoothStreaming
 * **Caching support** - Cache media files to play them again without an internet connection
 * **Background support** - Keep playing audio even after the app is in background
->>>>>>> 4cc97a7f
 * **Fully Customizable** - Even the notification icons are customizable!
 
 ## Platform Support
 
 | Feature | Android | iOS | Windows |
-<<<<<<< HEAD
-| ------- | ------- | --- | ------- |
-| Load from the app bundle | ✓ | ✓ | ✓ |
-| Load from the network | ✓ | ✓ | ✓ |
-| Load from the file system | ✗ | ✗ | ✗ |
-=======
 | ------- | :-----: | :-: | :-----: |
 | Load from the app bundle | ✓ | ✓ | ✓ |
 | Load from the network | ✓ | ✓ | ✓ |
 | Load from the file system | ✓ | ✓ | ✓ |
->>>>>>> 4cc97a7f
 | Adaptive Bitrate Streaming | ✓ | ✗ | ✓ |
 | Play/Pause/Stop/Reset | ✓ | ✓ | ✓ |
 | Seeking/Volume | ✓ | ✓ | ✓ |
@@ -63,11 +41,7 @@
 | Caching | ✓ | ✗ | ✗ |
 | Events | ✓ | ✓ | ✓ |
 | Background Mode | ✓ | ✓ | ✓ |
-<<<<<<< HEAD
-| Google Cast | ✓ | ✗ | ✗ |
-=======
 | Casting | ✓ | ✗ | ✗ |
->>>>>>> 4cc97a7f
 
 Check [Platform Support](https://github.com/Guichaguri/react-native-track-player/wiki/Platform-Support) for more information.
 
@@ -103,13 +77,9 @@
     TrackPlayer.play();
 
 });
-<<<<<<< HEAD
-```
-=======
 ```
 
 ## Maintainers
 * Android: [Guilherme Chaguri](https://github.com/Guichaguri)
 * iOS: [David Chavez](https://github.com/dcvz)
-* Windows: [Guilherme Chaguri](https://github.com/Guichaguri)
->>>>>>> 4cc97a7f
+* Windows: [Guilherme Chaguri](https://github.com/Guichaguri)